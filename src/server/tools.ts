--- conflicted
+++ resolved
@@ -25,29 +25,17 @@
 
   // Register API request tools
   // registerApiRequestTools(mcpServer, apiService);
-<<<<<<< HEAD
-  
+
   // Register API info tools
   // registerApiInfoTools(mcpServer, apiService);
-  
-=======
-
-  // Register API info tools
-  // registerApiInfoTools(mcpServer, apiService);
-
->>>>>>> e36ec106
+
   // Register Zod-based API tools
   await registerZodApiTools(mcpServer, apiService);
 
   // Register generated API tools (will be gradually replaced by Zod-based tools)
   // await registerGeneratedApiTools(mcpServer, apiToolGenerator, apiService);
-<<<<<<< HEAD
-  
-  console.error('[INFO] Tools registered successfully');
-=======
 
   console.error("[INFO] Tools registered successfully");
->>>>>>> e36ec106
 }
 
 /**
